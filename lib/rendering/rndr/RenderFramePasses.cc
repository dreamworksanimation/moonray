--- conflicted
+++ resolved
@@ -1242,26 +1242,7 @@
 
     if (isub >= params->mTotalNumSamples) break;
 
-<<<<<<< HEAD
-            // Queue up new primary ray.
-            ACCUMULATOR_UNPAUSE(*(params->mNonRenderDriverAccumulator));
-            bool queued =
-                fs.mIntegrator->queuePrimaryRay(pbrTls,
-                                                px, py,
-                                                int(offset),
-                                                cameraId,
-                                                params->mTotalNumSamples,
-                                                sample,
-                                                fs,
-                                                rs);
-            if (!queued) {
-                rayStatesToFree[numRayStatesToFree++] = rs;
-            }
-            ACCUMULATOR_PAUSE(*(params->mNonRenderDriverAccumulator));
-        } // isub
-=======
         CHECK_CANCELLATION(pbrTls, return false);
->>>>>>> 8bb6959d
 
         // We add offset based on the machineId under multi-machine context.
         // This is a core idea of how do we compute images by multi-machine.
@@ -1314,7 +1295,7 @@
                                             int(offset),
                                             params->mTotalNumSamples,
                                             sample,
-                                            rs);
+                                            fs, rs);
         if (!queued) {
             rayStatesToFree[numRayStatesToFree++] = rs;
         }
