--- conflicted
+++ resolved
@@ -363,15 +363,9 @@
 // BsdfLobe is passed in so that we can track the lobe type which generated
 // the ray for ray debugging purposes. Other than that, it's not needed.
 PathIntegrator::IndirectRadianceType
-<<<<<<< HEAD
-PathIntegrator::computeRadianceRecurse(pbr::TLState *pbrTls,
-        mcrt_common::RayDifferential &ray,
+PathIntegrator::computeRadianceRecurse(pbr::TLState *pbrTls, mcrt_common::RayDifferential &ray,
         mcrt_common::RayDifferential &rayForVolume,
-        const Subpixel &sp, int cameraId, const PathVertex &prevPv, const shading::BsdfLobe *lobe,
-=======
-PathIntegrator::computeRadianceRecurse(pbr::TLState *pbrTls, mcrt_common::RayDifferential &ray,
         const Subpixel &sp, const PathVertex &prevPv, const shading::BsdfLobe *lobe,
->>>>>>> 8bb6959d
         scene_rdl2::math::Color &radiance, float &transparency, VolumeTransmittance& vt,
         unsigned &sequenceID, float *aovs, float *depth,
         DeepParams* deepParams, CryptomatteParams *cryptomatteParamsPtr,
@@ -468,11 +462,7 @@
     float volumeSurfaceT = scene_rdl2::math::sMaxValue;
 
     if (!ignoreVolumes) {
-<<<<<<< HEAD
-        hitVolume = computeRadianceVolume(pbrTls, rayForVolume, sp, cameraId, pv, lobeType,
-=======
-        hitVolume = computeRadianceVolume(pbrTls, ray, sp, pv, lobeType,
->>>>>>> 8bb6959d
+        hitVolume = computeRadianceVolume(pbrTls, rayForVolume, sp, pv, lobeType,
             radiance, sequenceID, vt, aovs, deepParams, nullptr, &volumeSurfaceT);
         if (hitVolume) {
             indirectRadianceType = IndirectRadianceType(indirectRadianceType | VOLUME);
@@ -757,11 +747,7 @@
         VolumeTransmittance vtPresence;
         unsigned presenceSequenceID = sequenceID;
         bool presenceHitVolume;
-<<<<<<< HEAD
-        computeRadianceRecurse(pbrTls, presenceRay, rayForVolume, sp, cameraId, newPv, lobe,
-=======
-        computeRadianceRecurse(pbrTls, presenceRay, sp, newPv, lobe,
->>>>>>> 8bb6959d
+        computeRadianceRecurse(pbrTls, presenceRay, rayForVolume, sp, newPv, lobe,
             presenceRadiance, presenceTransparency, vtPresence,
             presenceSequenceID, aovs, nullptr, nullptr, newCryptomatteParamsPtr, nullptr, 
             false, presenceHitVolume, isStereoscopic, presenZEye, pixelX, pixelY);
@@ -1303,13 +1289,8 @@
 
     // Create primary ray.
     const Scene *scene = MNRY_VERIFY(fs.mScene);
-<<<<<<< HEAD
-    const bool validRay = initPrimaryRay(pbrTls, scene->getCamera(cameraId), pixelX, pixelY, subpixelIndex,
+    const bool validRay = initPrimaryRay(pbrTls, scene->getCamera(), pixelX, pixelY, subpixelIndex,
                                          pixelSamples, sample, fs, ray, sp, pv);
-=======
-    const bool validRay = initPrimaryRay(pbrTls, scene->getCamera(), pixelX, pixelY, subpixelIndex,
-                                         pixelSamples, sample, ray, sp, pv);
->>>>>>> 8bb6959d
 
     if (!validRay) {
         alpha = 0.f;
@@ -1407,13 +1388,8 @@
 
             if (layer > 0) {
                 float tfar = ray.tfar;
-<<<<<<< HEAD
-                initPrimaryRay(pbrTls, scene->getCamera(cameraId), pixelX, pixelY, subpixelIndex,
+                initPrimaryRay(pbrTls, scene->getCamera(), pixelX, pixelY, subpixelIndex,
                                pixelSamples, sample, fs, ray, sp, pv);
-=======
-                initPrimaryRay(pbrTls, scene->getCamera(), pixelX, pixelY, subpixelIndex,
-                               pixelSamples, sample, ray, sp, pv);
->>>>>>> 8bb6959d
                 ray.tnear = tfar + mDeepLayerBias;
 
                 // LPE
@@ -1443,11 +1419,7 @@
             scene_rdl2::math::Color deepRadiance;
             float deepTransparency;
             float *deepAovs = (layer == 0) ? aovs : aovParams.mDeepAovs;
-<<<<<<< HEAD
-            computeRadianceRecurse(pbrTls, ray, ray, sp, cameraId, pv, nullptr, deepRadiance,
-=======
-            computeRadianceRecurse(pbrTls, ray, sp, pv, nullptr, deepRadiance,
->>>>>>> 8bb6959d
+            computeRadianceRecurse(pbrTls, ray, ray, sp, pv, nullptr, deepRadiance,
                                    deepTransparency, vt, sequenceID, deepAovs, depth,
                                    &deepParams, cryptomatteParamsPtr, refractCryptomatteParamsPtr, 
                                    false, hitVolume, isStereoscopic);
@@ -1468,13 +1440,8 @@
                 mcrt_common::RayDifferential hsRay;
                 Subpixel hsSp;
                 PathVertex hsPv;
-<<<<<<< HEAD
-                initPrimaryRay(pbrTls, scene->getCamera(cameraId), pixelX, pixelY, subpixelIndex,
+                initPrimaryRay(pbrTls, scene->getCamera(), pixelX, pixelY, subpixelIndex,
                                pixelSamples, sample, fs, hsRay, hsSp, hsPv);
-=======
-                initPrimaryRay(pbrTls, scene->getCamera(), pixelX, pixelY, subpixelIndex,
-                               pixelSamples, sample, hsRay, hsSp, hsPv);
->>>>>>> 8bb6959d
 
                 // LPE
                 if (aovs) {
@@ -1489,11 +1456,7 @@
                 scene_rdl2::math::Color hsRadiance;
                 float hsTransparency;
                 float *hsAovs = aovParams.mDeepAovs;
-<<<<<<< HEAD
-                computeRadianceRecurse(pbrTls, hsRay, hsRay, hsSp, cameraId, hsPv, nullptr, hsRadiance,
-=======
-                computeRadianceRecurse(pbrTls, hsRay, hsSp, hsPv, nullptr, hsRadiance,
->>>>>>> 8bb6959d
+                computeRadianceRecurse(pbrTls, hsRay, hsRay, hsSp, hsPv, nullptr, hsRadiance,
                                        hsTransparency, vt, hsSequenceID, hsAovs, depth,
                                        &deepParams, cryptomatteParamsPtr, refractCryptomatteParamsPtr, 
                                        true, hitVolume, isStereoscopic);
@@ -1537,7 +1500,6 @@
         // not deep render
         float transparency;
         bool hitVolume;
-<<<<<<< HEAD
         isStereoscopic = false;
 
         if (fs.mPresenZSettings != nullptr &&
@@ -1573,11 +1535,6 @@
                         }
                     }
                 }
-=======
-        computeRadianceRecurse(pbrTls, ray, sp, pv, nullptr, radiance,
-            transparency, vt, sequenceID, aovs, depth, nullptr, cryptomatteParamsPtr,
-            refractCryptomatteParamsPtr, false, hitVolume);
->>>>>>> 8bb6959d
 
                 MNRY_ASSERT(isect.isProvided(shading::StandardAttributes::sMotion));
                 if (isect.isProvided(shading::StandardAttributes::sMotion)) {
@@ -1585,7 +1542,7 @@
                 }
 
                 if (doComputeRadiance) {
-                    computeRadianceRecurse(pbrTls, ray, rayForVolume, sp, cameraId, pv, nullptr, radiance,
+                    computeRadianceRecurse(pbrTls, ray, rayForVolume, sp, pv, nullptr, radiance,
                         transparency, vt, sequenceID, aovs, depth, nullptr, nullptr, nullptr,
                         false, hitVolume, isStereoscopic,
                         PresenZ::Phase::Eye::RC_Left, pixelX, pixelY);
@@ -1596,7 +1553,7 @@
                     // otherwise copy the left eye radiance to the right eye
                     if (isStereoscopic) {
                         mcrt_common::RayDifferential cameraRayCopy = cameraRay;
-                        computeRadianceRecurse(pbrTls, cameraRayCopy, rayForVolume, sp, cameraId, pv, nullptr, radianceRight,
+                        computeRadianceRecurse(pbrTls, cameraRayCopy, rayForVolume, sp, pv, nullptr, radianceRight,
                             transparency, vt, sequenceID, aovs, depth, nullptr, nullptr, nullptr,
                             false, hitVolume, isStereoscopic,
                             PresenZ::Phase::Eye::RC_Right, pixelX, pixelY);
@@ -1632,7 +1589,7 @@
                 PresenZ::RenderSample::PzProcessRenderSample(pbrTls->mThreadIdx, pixelX, pixelY, 0, winSample);
             }                
         } else {
-            computeRadianceRecurse(pbrTls, ray, ray, sp, cameraId, pv, nullptr, radiance,
+            computeRadianceRecurse(pbrTls, ray, ray, sp, pv, nullptr, radiance,
                 transparency, vt, sequenceID, aovs, depth, nullptr, nullptr, nullptr,
                 false, hitVolume, isStereoscopic);
 
@@ -1702,13 +1659,8 @@
 
     // Create primary ray.
     const Scene *scene = MNRY_VERIFY(fs.mScene);
-<<<<<<< HEAD
-    const bool validRay = initPrimaryRay(pbrTls, scene->getCamera(cameraId), pixelX, pixelY, subpixelIndex,
+    const bool validRay = initPrimaryRay(pbrTls, scene->getCamera(), pixelX, pixelY, subpixelIndex,
                                          pixelSamples, sample, fs, ray, sp, pv);
-=======
-    const bool validRay = initPrimaryRay(pbrTls, scene->getCamera(), pixelX, pixelY, subpixelIndex,
-                                         pixelSamples, sample, ray, sp, pv);
->>>>>>> 8bb6959d
 
     if (!validRay) {
         aovParams.mAlpha = 0.f;
@@ -1763,14 +1715,10 @@
 {
     // Create primary ray.
     const Scene *scene = MNRY_VERIFY(pbrTls->mFs->mScene);
-<<<<<<< HEAD
-    bool validRay = initPrimaryRay(pbrTls, scene->getCamera(cameraId), pixelX, pixelY,
+    bool validRay = initPrimaryRay(pbrTls, scene->getCamera(), pixelX, pixelY,
                                    subpixelIndex, pixelSamples, sample, fs, rs->mRay,
-=======
-    bool validRay = initPrimaryRay(pbrTls, scene->getCamera(), pixelX, pixelY,
-                                   subpixelIndex, pixelSamples, sample, rs->mRay,
->>>>>>> 8bb6959d
                                    rs->mSubpixel, rs->mPathVertex);
+
     if (!validRay) {
         return false;
     }
