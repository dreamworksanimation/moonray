--- conflicted
+++ resolved
@@ -213,16 +213,7 @@
 
     finline const Camera *getCamera() const
     {
-<<<<<<< HEAD
-        return mCameras.size();
-    }
-
-    finline Camera *getCamera(int i) const
-    {
-        return mCameras[i].get();
-=======
         return mCamera.get();
->>>>>>> 8bb6959d
     }
 
     /// Get the world <--> render space transforms. These are initialized
